<<<<<<< HEAD
volumes/

=======
.env
>>>>>>> 14871b65

private.py
.DS_Store
local.env
experiments
test_data
training
wandb
*.dat
report.json
benchmark_data

# Byte-compiled / optimized / DLL files
__pycache__/
*.py[cod]
*$py.class

# C extensions
*.so

# Distribution / packaging
.Python
build/
develop-eggs/
dist/
downloads/
eggs/
.eggs/
lib/
lib64/
parts/
sdist/
var/
wheels/
share/python-wheels/
*.egg-info/
.installed.cfg
*.egg
MANIFEST

# PyInstaller
#  Usually these files are written by a python script from a template
#  before PyInstaller builds the exe, so as to inject date/other infos into it.
*.manifest
*.spec

# Installer logs
pip-log.txt
pip-delete-this-directory.txt

# Unit test / coverage reports
htmlcov/
.tox/
.nox/
.coverage
.coverage.*
.cache
nosetests.xml
coverage.xml
*.cover
*.py,cover
.hypothesis/
.pytest_cache/
cover/

# Translations
*.mo
*.pot

# Django stuff:
*.log
local_settings.py
db.sqlite3
db.sqlite3-journal

# Flask stuff:
instance/
.webassets-cache

# Scrapy stuff:
.scrapy

# Sphinx documentation
docs/_build/

# PyBuilder
.pybuilder/
target/

# Jupyter Notebook
.ipynb_checkpoints

# IPython
profile_default/
ipython_config.py

# pyenv
#   For a library or package, you might want to ignore these files since the code is
#   intended to run in multiple environments; otherwise, check them in:
# .python-version

# pipenv
#   According to pypa/pipenv#598, it is recommended to include Pipfile.lock in version control.
#   However, in case of collaboration, if having platform-specific dependencies or dependencies
#   having no cross-platform support, pipenv may install dependencies that don't work, or not
#   install all needed dependencies.
#Pipfile.lock

# poetry
#   Similar to Pipfile.lock, it is generally recommended to include poetry.lock in version control.
#   This is especially recommended for binary packages to ensure reproducibility, and is more
#   commonly ignored for libraries.
#   https://python-poetry.org/docs/basic-usage/#commit-your-poetrylock-file-to-version-control
#poetry.lock

# pdm
#   Similar to Pipfile.lock, it is generally recommended to include pdm.lock in version control.
#pdm.lock
#   pdm stores project-wide configurations in .pdm.toml, but it is recommended to not include it
#   in version control.
#   https://pdm.fming.dev/#use-with-ide
.pdm.toml

# PEP 582; used by e.g. github.com/David-OConnor/pyflow and github.com/pdm-project/pdm
__pypackages__/

# Celery stuff
celerybeat-schedule
celerybeat.pid

# SageMath parsed files
*.sage.py

# Environments
.env
.venv
env/
venv/
ENV/
env.bak/
venv.bak/

# Spyder project settings
.spyderproject
.spyproject

# Rope project settings
.ropeproject

# mkdocs documentation
/site

# mypy
.mypy_cache/
.dmypy.json
dmypy.json

# Pyre type checker
.pyre/

# pytype static type analyzer
.pytype/

# Cython debug symbols
cython_debug/

# PyCharm
#  JetBrains specific template is maintained in a separate JetBrains.gitignore that can
#  be found at https://github.com/github/gitignore/blob/main/Global/JetBrains.gitignore
#  and can be added to the global gitignore or merged into this file.  For a more nuclear
#  option (not recommended) you can uncomment the following to ignore the entire idea folder.
.idea/<|MERGE_RESOLUTION|>--- conflicted
+++ resolved
@@ -1,9 +1,4 @@
-<<<<<<< HEAD
-volumes/
-
-=======
 .env
->>>>>>> 14871b65
 
 private.py
 .DS_Store
