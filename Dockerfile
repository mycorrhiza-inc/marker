--- conflicted
+++ resolved
@@ -49,17 +49,6 @@
 
 # Update PyTorch (adjust this part based on GPU/CPU requirements)
 RUN pip install --upgrade pip
-<<<<<<< HEAD
-### GPU Only
-RUN pip install torch 
-
-COPY ./pyproject.toml . 
-COPY ./poetry.lock .
-
-# Install Python dependencies
-RUN pip install poetry
-RUN poetry install
-=======
 COPY ./requirements.txt .
 
 RUN pip install --no-cache -r requirements.txt 
@@ -72,7 +61,6 @@
 # # Install Python dependencies
 # RUN pip install poetry
 # RUN poetry install
->>>>>>> 14871b65
 
 ## ====
 ### CPU Only
